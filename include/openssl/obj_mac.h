--- conflicted
+++ resolved
@@ -63,12 +63,7 @@
 #define NID_sha384 673
 #define NID_sha512 674
 
-<<<<<<< HEAD
 /* ECC named curves */
 #define NID_X9_62_prime256v1 415
 #define NID_secp384r1 715
-#define NID_x25519 948
-=======
-#define SN_X25519		"X25519"
-#define NID_X25519		948
->>>>>>> ad004af6
+#define NID_X25519 948
