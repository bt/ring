--- conflicted
+++ resolved
@@ -437,10 +437,7 @@
  * caused by |a| having no inverse mod |n| then |*out_no_inverse| will be set
  * to one; otherwise it will be set to zero. */
 int BN_mod_inverse_blinded(BIGNUM *out, int *out_no_inverse, const BIGNUM *a,
-<<<<<<< HEAD
                            const BN_MONT_CTX *mont, RAND *rng, BN_CTX *ctx);
-=======
-                           const BN_MONT_CTX *mont, BN_CTX *ctx);
 
 /* BN_mod_inverse_odd sets |out| equal to |a|^-1, mod |n|. |a| must be
  * non-negative and must be less than |n|. |n| must be odd. This function
@@ -453,11 +450,6 @@
  * zero. */
 int BN_mod_inverse_odd(BIGNUM *out, int *out_no_inverse, const BIGNUM *a,
                        const BIGNUM *n, BN_CTX *ctx);
-
-/* BN_kronecker returns the Kronecker symbol of |a| and |b| (which is -1, 0 or
- * 1), or -2 on error. */
-OPENSSL_EXPORT int BN_kronecker(const BIGNUM *a, const BIGNUM *b, BN_CTX *ctx);
->>>>>>> a432757a
 
 
 /* Montgomery arithmetic. */
