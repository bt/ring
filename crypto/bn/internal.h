/* Copyright (C) 1995-1997 Eric Young (eay@cryptsoft.com)
 * All rights reserved.
 *
 * This package is an SSL implementation written
 * by Eric Young (eay@cryptsoft.com).
 * The implementation was written so as to conform with Netscapes SSL.
 *
 * This library is free for commercial and non-commercial use as long as
 * the following conditions are aheared to.  The following conditions
 * apply to all code found in this distribution, be it the RC4, RSA,
 * lhash, DES, etc., code; not just the SSL code.  The SSL documentation
 * included with this distribution is covered by the same copyright terms
 * except that the holder is Tim Hudson (tjh@cryptsoft.com).
 *
 * Copyright remains Eric Young's, and as such any Copyright notices in
 * the code are not to be removed.
 * If this package is used in a product, Eric Young should be given attribution
 * as the author of the parts of the library used.
 * This can be in the form of a textual message at program startup or
 * in documentation (online or textual) provided with the package.
 *
 * Redistribution and use in source and binary forms, with or without
 * modification, are permitted provided that the following conditions
 * are met:
 * 1. Redistributions of source code must retain the copyright
 *    notice, this list of conditions and the following disclaimer.
 * 2. Redistributions in binary form must reproduce the above copyright
 *    notice, this list of conditions and the following disclaimer in the
 *    documentation and/or other materials provided with the distribution.
 * 3. All advertising materials mentioning features or use of this software
 *    must display the following acknowledgement:
 *    "This product includes cryptographic software written by
 *     Eric Young (eay@cryptsoft.com)"
 *    The word 'cryptographic' can be left out if the rouines from the library
 *    being used are not cryptographic related :-).
 * 4. If you include any Windows specific code (or a derivative thereof) from
 *    the apps directory (application code) you must include an acknowledgement:
 *    "This product includes software written by Tim Hudson (tjh@cryptsoft.com)"
 *
 * THIS SOFTWARE IS PROVIDED BY ERIC YOUNG ``AS IS'' AND
 * ANY EXPRESS OR IMPLIED WARRANTIES, INCLUDING, BUT NOT LIMITED TO, THE
 * IMPLIED WARRANTIES OF MERCHANTABILITY AND FITNESS FOR A PARTICULAR PURPOSE
 * ARE DISCLAIMED.  IN NO EVENT SHALL THE AUTHOR OR CONTRIBUTORS BE LIABLE
 * FOR ANY DIRECT, INDIRECT, INCIDENTAL, SPECIAL, EXEMPLARY, OR CONSEQUENTIAL
 * DAMAGES (INCLUDING, BUT NOT LIMITED TO, PROCUREMENT OF SUBSTITUTE GOODS
 * OR SERVICES; LOSS OF USE, DATA, OR PROFITS; OR BUSINESS INTERRUPTION)
 * HOWEVER CAUSED AND ON ANY THEORY OF LIABILITY, WHETHER IN CONTRACT, STRICT
 * LIABILITY, OR TORT (INCLUDING NEGLIGENCE OR OTHERWISE) ARISING IN ANY WAY
 * OUT OF THE USE OF THIS SOFTWARE, EVEN IF ADVISED OF THE POSSIBILITY OF
 * SUCH DAMAGE.
 *
 * The licence and distribution terms for any publically available version or
 * derivative of this code cannot be changed.  i.e. this code cannot simply be
 * copied and put under another distribution licence
 * [including the GNU Public Licence.]
 */
/* ====================================================================
 * Copyright (c) 1998-2006 The OpenSSL Project.  All rights reserved.
 *
 * Redistribution and use in source and binary forms, with or without
 * modification, are permitted provided that the following conditions
 * are met:
 *
 * 1. Redistributions of source code must retain the above copyright
 *    notice, this list of conditions and the following disclaimer.
 *
 * 2. Redistributions in binary form must reproduce the above copyright
 *    notice, this list of conditions and the following disclaimer in
 *    the documentation and/or other materials provided with the
 *    distribution.
 *
 * 3. All advertising materials mentioning features or use of this
 *    software must display the following acknowledgment:
 *    "This product includes software developed by the OpenSSL Project
 *    for use in the OpenSSL Toolkit. (http://www.openssl.org/)"
 *
 * 4. The names "OpenSSL Toolkit" and "OpenSSL Project" must not be used to
 *    endorse or promote products derived from this software without
 *    prior written permission. For written permission, please contact
 *    openssl-core@openssl.org.
 *
 * 5. Products derived from this software may not be called "OpenSSL"
 *    nor may "OpenSSL" appear in their names without prior written
 *    permission of the OpenSSL Project.
 *
 * 6. Redistributions of any form whatsoever must retain the following
 *    acknowledgment:
 *    "This product includes software developed by the OpenSSL Project
 *    for use in the OpenSSL Toolkit (http://www.openssl.org/)"
 *
 * THIS SOFTWARE IS PROVIDED BY THE OpenSSL PROJECT ``AS IS'' AND ANY
 * EXPRESSED OR IMPLIED WARRANTIES, INCLUDING, BUT NOT LIMITED TO, THE
 * IMPLIED WARRANTIES OF MERCHANTABILITY AND FITNESS FOR A PARTICULAR
 * PURPOSE ARE DISCLAIMED.  IN NO EVENT SHALL THE OpenSSL PROJECT OR
 * ITS CONTRIBUTORS BE LIABLE FOR ANY DIRECT, INDIRECT, INCIDENTAL,
 * SPECIAL, EXEMPLARY, OR CONSEQUENTIAL DAMAGES (INCLUDING, BUT
 * NOT LIMITED TO, PROCUREMENT OF SUBSTITUTE GOODS OR SERVICES;
 * LOSS OF USE, DATA, OR PROFITS; OR BUSINESS INTERRUPTION)
 * HOWEVER CAUSED AND ON ANY THEORY OF LIABILITY, WHETHER IN CONTRACT,
 * STRICT LIABILITY, OR TORT (INCLUDING NEGLIGENCE OR OTHERWISE)
 * ARISING IN ANY WAY OUT OF THE USE OF THIS SOFTWARE, EVEN IF ADVISED
 * OF THE POSSIBILITY OF SUCH DAMAGE.
 * ====================================================================
 *
 * This product includes cryptographic software written by Eric Young
 * (eay@cryptsoft.com).  This product includes software written by Tim
 * Hudson (tjh@cryptsoft.com).
 *
 */
/* ====================================================================
 * Copyright 2002 Sun Microsystems, Inc. ALL RIGHTS RESERVED.
 *
 * Portions of the attached software ("Contribution") are developed by
 * SUN MICROSYSTEMS, INC., and are contributed to the OpenSSL project.
 *
 * The Contribution is licensed pursuant to the Eric Young open source
 * license provided above.
 *
 * The binary polynomial arithmetic software is originally written by
 * Sheueling Chang Shantz and Douglas Stebila of Sun Microsystems
 * Laboratories. */

#ifndef OPENSSL_HEADER_BN_INTERNAL_H
#define OPENSSL_HEADER_BN_INTERNAL_H

#include <openssl/base.h>

#if defined(OPENSSL_X86_64) && defined(_MSC_VER) && _MSC_VER >= 1400
#pragma warning(push, 3)
#include <intrin.h>
#pragma warning(pop)
#pragma intrinsic(__umulh, _umul128)
#endif

#if defined(__cplusplus)
extern "C" {
#endif

/* bn_expand acts the same as |bn_wexpand|, but takes a number of bits rather
 * than a number of words. */
BIGNUM *bn_expand(BIGNUM *bn, size_t bits);

#if defined(OPENSSL_64_BIT)

#if !defined(_MSC_VER)
/* MSVC doesn't support two-word integers on 64-bit. */
#define BN_ULLONG	__uint128_t
#endif

#define BN_BITS2	64
#define BN_BYTES	8
#define BN_BITS4	32
#define BN_MASK2	(0xffffffffffffffffUL)
#define BN_MASK2l	(0xffffffffUL)
#define BN_MASK2h	(0xffffffff00000000UL)
#define BN_MASK2h1	(0xffffffff80000000UL)
#define BN_TBIT		(0x8000000000000000UL)
#define BN_DEC_CONV	(10000000000000000000UL)
#define BN_DEC_NUM	19
#define TOBN(hi, lo) ((BN_ULONG)hi << 32 | lo)

#elif defined(OPENSSL_32_BIT)

#define BN_ULLONG	uint64_t
#define BN_BITS2	32
#define BN_BYTES	4
#define BN_BITS4	16
#define BN_MASK2	(0xffffffffUL)
#define BN_MASK2l	(0xffffUL)
#define BN_MASK2h1	(0xffff8000UL)
#define BN_MASK2h	(0xffff0000UL)
#define BN_TBIT		(0x80000000UL)
#define BN_DEC_CONV	(1000000000UL)
#define BN_DEC_NUM	9
#define TOBN(hi, lo) lo, hi

#else
#error "Must define either OPENSSL_32_BIT or OPENSSL_64_BIT"
#endif


/* Pentium pro 16,16,16,32,64 */
/* Alpha       16,16,16,16.64 */
#define BN_MULL_SIZE_NORMAL (16)              /* 32 */
#define BN_MUL_RECURSIVE_SIZE_NORMAL (16)     /* 32 less than */
#define BN_SQR_RECURSIVE_SIZE_NORMAL (16)     /* 32 */
#define BN_MUL_LOW_RECURSIVE_SIZE_NORMAL (32) /* 32 */
#define BN_MONT_CTX_SET_SIZE_WORD (64)        /* 32 */

#define STATIC_BIGNUM(x)                                \
  {                                                     \
    (BN_ULONG *)x, sizeof(x) / sizeof(BN_ULONG),        \
    sizeof(x) / sizeof(BN_ULONG), 0, BN_FLG_STATIC_DATA \
  }

<<<<<<< HEAD

#if defined(BN_LLONG)
=======
#if defined(BN_ULLONG)
>>>>>>> 81edc9be
#define Lw(t) (((BN_ULONG)(t))&BN_MASK2)
#define Hw(t) (((BN_ULONG)((t)>>BN_BITS2))&BN_MASK2)
#endif

/* bn_set_words sets |bn| to the value encoded in the |num| words in |words|,
 * least significant word first. */
int bn_set_words(BIGNUM *bn, const BN_ULONG *words, size_t num);

BN_ULONG bn_mul_add_words(BN_ULONG *rp, const BN_ULONG *ap, int num, BN_ULONG w);
BN_ULONG bn_mul_words(BN_ULONG *rp, const BN_ULONG *ap, int num, BN_ULONG w);
void     bn_sqr_words(BN_ULONG *rp, const BN_ULONG *ap, int num);
BN_ULONG bn_div_words(BN_ULONG h, BN_ULONG l, BN_ULONG d);
BN_ULONG bn_add_words(BN_ULONG *rp, const BN_ULONG *ap, const BN_ULONG *bp,int num);
BN_ULONG bn_sub_words(BN_ULONG *rp, const BN_ULONG *ap, const BN_ULONG *bp,int num);

void bn_mul_comba4(BN_ULONG *r, BN_ULONG *a, BN_ULONG *b);
void bn_mul_comba8(BN_ULONG *r, BN_ULONG *a, BN_ULONG *b);
void bn_sqr_comba8(BN_ULONG *r, const BN_ULONG *a);
void bn_sqr_comba4(BN_ULONG *r, const BN_ULONG *a);

/* bn_cmp_words returns a value less than, equal to or greater than zero if
 * the, length |n|, array |a| is less than, equal to or greater than |b|. */
int bn_cmp_words(const BN_ULONG *a, const BN_ULONG *b, int n);

/* bn_cmp_words returns a value less than, equal to or greater than zero if the
 * array |a| is less than, equal to or greater than |b|. The arrays can be of
 * different lengths: |cl| gives the minimum of the two lengths and |dl| gives
 * the length of |a| minus the length of |b|. */
int bn_cmp_part_words(const BN_ULONG *a, const BN_ULONG *b, int cl, int dl);

int bn_mul_mont(BN_ULONG *rp, const BN_ULONG *ap, const BN_ULONG *bp,
                const BN_ULONG *np, const BN_ULONG *n0, int num);

<<<<<<< HEAD
#if !defined(OPENSSL_NO_ASM) &&                         \
    (defined(OPENSSL_X86) || defined(OPENSSL_X86_64) || \
     defined(OPENSSL_ARM) || defined(OPENSSL_AARCH64))
#define OPENSSL_BN_ASM_MONT
#endif

/* On some 32-bit platforms, Montgomery multiplication is done using 64-bit
 * arithmetic with SIMD instructions. On such platforms, |BN_MONT_CTX::n0|
 * needs to be two words long. Only certain 32-bit platforms actually make use
 * of n0[1] and shorter R value would suffice for the others. However,
 * currently only the assembly files know which is which. */
#if defined(OPENSSL_BN_ASM_MONT) && (BN_BITS2 <= 32)
#define BN_MONT_CTX_N0_LIMBS 2
#else
#define BN_MONT_CTX_N0_LIMBS 1
#endif


#if !defined(BN_LLONG)
=======
#if !defined(BN_ULLONG)
>>>>>>> 81edc9be

#define LBITS(a) ((a) & BN_MASK2l)
#define HBITS(a) (((a) >> BN_BITS4) & BN_MASK2l)
#define L2HBITS(a) (((a) << BN_BITS4) & BN_MASK2)

#define LLBITS(a) ((a) & BN_MASKl)
#define LHBITS(a) (((a) >> BN_BITS2) & BN_MASKl)
#define LL2HBITS(a) ((BN_ULLONG)((a) & BN_MASKl) << BN_BITS2)

#define mul64(l, h, bl, bh)       \
  {                               \
    BN_ULONG m, m1, lt, ht;       \
                                  \
    lt = l;                       \
    ht = h;                       \
    m = (bh) * (lt);              \
    lt = (bl) * (lt);             \
    m1 = (bl) * (ht);             \
    ht = (bh) * (ht);             \
    m = (m + m1) & BN_MASK2;      \
    if (m < m1)                   \
      ht += L2HBITS((BN_ULONG)1); \
    ht += HBITS(m);               \
    m1 = L2HBITS(m);              \
    lt = (lt + m1) & BN_MASK2;    \
    if (lt < m1)                  \
      ht++;                       \
    (l) = lt;                     \
    (h) = ht;                     \
  }

#endif  /* !defined(BN_ULLONG) */

#if !defined(OPENSSL_NO_ASM) && defined(OPENSSL_X86_64)
# if defined(__GNUC__) && __GNUC__ >= 2
#  define BN_UMULT_HIGH(a,b)	({	\
	register BN_ULONG ret,discard;	\
	__asm__ ("mulq	%3"		\
	     : "=a"(discard),"=d"(ret)	\
	     : "a"(a), "g"(b)		\
	     : "cc");			\
	ret;			})
#  define BN_UMULT_LOHI(low,high,a,b)	\
	__asm__ ("mulq	%3"		\
		: "=a"(low),"=d"(high)	\
		: "a"(a),"g"(b)		\
		: "cc");
# elif defined(_MSC_VER) && _MSC_VER >= 1400
#  define BN_UMULT_HIGH(a, b) __umulh((a), (b))
#  define BN_UMULT_LOHI(low, high, a, b) ((low) = _umul128((a), (b), &(high)))
# endif
#elif !defined(OPENSSL_NO_ASM) && defined(OPENSSL_AARCH64)
# if defined(__GNUC__) && __GNUC__>=2
#  define BN_UMULT_HIGH(a,b)	({	\
	register BN_ULONG ret;		\
	__asm__ ("umulh	%0,%1,%2"	\
	     : "=r"(ret)		\
	     : "r"(a), "r"(b));		\
	ret;			})
# endif
#endif


#if defined(__cplusplus)
}  /* extern C */
#endif

#endif  /* OPENSSL_HEADER_BN_INTERNAL_H */<|MERGE_RESOLUTION|>--- conflicted
+++ resolved
@@ -193,12 +193,7 @@
     sizeof(x) / sizeof(BN_ULONG), 0, BN_FLG_STATIC_DATA \
   }
 
-<<<<<<< HEAD
-
-#if defined(BN_LLONG)
-=======
 #if defined(BN_ULLONG)
->>>>>>> 81edc9be
 #define Lw(t) (((BN_ULONG)(t))&BN_MASK2)
 #define Hw(t) (((BN_ULONG)((t)>>BN_BITS2))&BN_MASK2)
 #endif
@@ -232,7 +227,6 @@
 int bn_mul_mont(BN_ULONG *rp, const BN_ULONG *ap, const BN_ULONG *bp,
                 const BN_ULONG *np, const BN_ULONG *n0, int num);
 
-<<<<<<< HEAD
 #if !defined(OPENSSL_NO_ASM) &&                         \
     (defined(OPENSSL_X86) || defined(OPENSSL_X86_64) || \
      defined(OPENSSL_ARM) || defined(OPENSSL_AARCH64))
@@ -251,10 +245,7 @@
 #endif
 
 
-#if !defined(BN_LLONG)
-=======
 #if !defined(BN_ULLONG)
->>>>>>> 81edc9be
 
 #define LBITS(a) ((a) & BN_MASK2l)
 #define HBITS(a) (((a) >> BN_BITS4) & BN_MASK2l)
